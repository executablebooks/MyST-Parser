--- conflicted
+++ resolved
@@ -220,18 +220,6 @@
 .
 <document source="<string>">
     <paragraph>
-<<<<<<< HEAD
-=======
-        <system_message level="2" line="1" source="<string>" type="WARNING">
-            <paragraph>
-                Invalid width value for image: '1x' [myst.attribute]
-        <system_message level="2" line="1" source="<string>" type="WARNING">
-            <paragraph>
-                Invalid height value for image: '2x' [myst.attribute]
-        <system_message level="2" line="1" source="<string>" type="WARNING">
-            <paragraph>
-                Invalid align value for image: 'other' [myst.attribute]
->>>>>>> 1b84a5bc
         <image alt="a" uri="b">
             <system_message level="2" line="1" source="<string>" type="WARNING">
                 <paragraph>
@@ -243,13 +231,7 @@
                 <paragraph>
                     Invalid 'align' attribute value: 'other' [myst.attribute]
 
-<<<<<<< HEAD
 <string>:1: (WARNING/2) Invalid 'width' attribute value: '1x' [myst.attribute]
 <string>:1: (WARNING/2) Invalid 'height' attribute value: '2x' [myst.attribute]
 <string>:1: (WARNING/2) Invalid 'align' attribute value: 'other' [myst.attribute]
-=======
-<string>:1: (WARNING/2) Invalid width value for image: '1x' [myst.attribute]
-<string>:1: (WARNING/2) Invalid height value for image: '2x' [myst.attribute]
-<string>:1: (WARNING/2) Invalid align value for image: 'other' [myst.attribute]
->>>>>>> 1b84a5bc
 .