--- conflicted
+++ resolved
@@ -515,8 +515,7 @@
             content
 
 <string>:1: (WARNING/2) Unknown directive type: 'unknown' [myst.directive_unknown]
-<<<<<<< HEAD
-<string>:6: (WARNING/2) 'admonition': Unknown option keys: ['a'] (allowed: ['class', 'name']) [myst.directive_parse]
+<string>:6: (WARNING/2) 'admonition': Unknown option keys: ['a'] (allowed: ['class', 'name']) [myst.directive_option]
 .
 
 [links-external-new-tab] --myst-links-external-new-tab="true"
@@ -527,7 +526,4 @@
     <paragraph>
         <reference refuri="https://example.com" rel="noreferer noopener" target="_blank">
             text
-=======
-<string>:6: (WARNING/2) 'admonition': Unknown option keys: ['a'] (allowed: ['class', 'name']) [myst.directive_option]
->>>>>>> abcc0877
 .