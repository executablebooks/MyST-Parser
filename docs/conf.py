# Configuration file for the Sphinx documentation builder.
#
# This file only contains a selection of the most common options. For a full
# list see the documentation:
# https://www.sphinx-doc.org/en/master/usage/configuration.html

from myst_parser import __version__

# -- Project information -----------------------------------------------------

project = "MyST Parser"
copyright = "2020, Executable Book Project"
author = "Executable Book Project"
version = __version__

master_doc = "index"
language = "en"

# -- General configuration ---------------------------------------------------

# Add any Sphinx extension module names here, as strings. They can be
# extensions coming with Sphinx (named 'sphinx.ext.*') or your custom
# ones.
extensions = [
    "myst_parser",
    "sphinx.ext.autodoc",
    "sphinx.ext.intersphinx",
    "sphinx.ext.viewcode",
    "sphinxcontrib.bibtex",
    "sphinx_panels",
<<<<<<< HEAD
    "sphinxext.rediraffe",
    "sphinxcontrib.mermaid",
=======
    "sphinxext.opengraph",
>>>>>>> 547eb261
]

# Add any paths that contain templates here, relative to this directory.
templates_path = ["_templates"]

# List of patterns, relative to source directory, that match files and
# directories to ignore when looking for source files.
# This pattern also affects html_static_path and html_extra_path.
exclude_patterns = ["_build", "Thumbs.db", ".DS_Store"]


# -- Options for HTML output -------------------------------------------------

# The theme to use for HTML and HTML Help pages.  See the documentation for
# a list of builtin themes.
#
html_theme = "sphinx_book_theme"
html_logo = "_static/logo-wide.svg"
html_favicon = "_static/logo-square.svg"
html_title = ""
html_theme_options = {
    "github_url": "https://github.com/executablebooks/MyST-Parser",
    "repository_url": "https://github.com/executablebooks/MyST-Parser",
    "use_edit_page_button": True,
    "repository_branch": "master",
    "path_to_docs": "docs",
}
# OpenGraph metadata
ogp_site_url = "https://myst-parser.readthedocs.io/en/latest"
# This is the image that GitHub stores for our social media previews
ogp_image = "https://repository-images.githubusercontent.com/240151150/316bc480-cc23-11eb-96fc-4ab2f981a65d"  # noqa: E501

# Add any paths that contain custom static files (such as style sheets) here,
# relative to this directory. They are copied after the builtin static files,
# so a file named "default.css" will overwrite the builtin "default.css".
html_static_path = ["_static"]

myst_enable_extensions = [
    "dollarmath",
    "amsmath",
    "deflist",
    "html_admonition",
    "html_image",
    "colon_fence",
    "smartquotes",
    "replacements",
    "linkify",
    "substitution",
    "tasklist",
]
myst_heading_anchors = 2
myst_footnote_transition = True
myst_dmath_double_inline = True
panels_add_bootstrap_css = False
bibtex_bibfiles = ["examples/references.bib"]
rediraffe_redirects = {
    "using/intro.md": "sphinx/intro.md",
    "using/use_api.md": "api/index.md",
    "using/syntax.md": "syntax/syntax.md",
    "using/syntax-optional.md": "syntax/optional.md",
    "using/reference.md": "syntax/reference.md",
}


def run_apidoc(app):
    """generate apidoc

    See: https://github.com/rtfd/readthedocs.org/issues/1139
    """
    import os
    import shutil

    import sphinx
    from sphinx.ext import apidoc

    logger = sphinx.util.logging.getLogger(__name__)
    logger.info("running apidoc")
    # get correct paths
    this_folder = os.path.abspath(os.path.dirname(os.path.realpath(__file__)))
    api_folder = os.path.join(this_folder, "_api")
    module_path = os.path.normpath(os.path.join(this_folder, "../"))
    ignore_paths = ["../setup.py", "../conftest.py", "../tests"]
    ignore_paths = [
        os.path.normpath(os.path.join(this_folder, p)) for p in ignore_paths
    ]

    if os.path.exists(api_folder):
        shutil.rmtree(api_folder)
    os.mkdir(api_folder)

    argv = ["-M", "--separate", "-o", api_folder, module_path] + ignore_paths

    apidoc.main(argv)

    # we don't use this
    if os.path.exists(os.path.join(api_folder, "modules.rst")):
        os.remove(os.path.join(api_folder, "modules.rst"))


intersphinx_mapping = {
    "python": ("https://docs.python.org/3.7", None),
    "sphinx": ("https://www.sphinx-doc.org/en/master", None),
    "markdown_it": ("https://markdown-it-py.readthedocs.io/en/latest", None),
}

# autodoc_default_options = {
#     "show-inheritance": True,
#     "special-members": "__init__, __enter__, __exit__",
#     "members": True,
#     # 'exclude-members': '',
#     "undoc-members": True,
#     # 'inherited-members': True
# }
autodoc_member_order = "bysource"

nitpick_ignore = [
    ("py:class", "docutils.nodes.document"),
    ("py:class", "docutils.nodes.docinfo"),
    ("py:class", "docutils.nodes.Element"),
    ("py:class", "docutils.nodes.field_list"),
    ("py:class", "docutils.nodes.problematic"),
    ("py:class", "docutils.nodes.pending"),
    ("py:class", "docutils.nodes.system_message"),
    ("py:class", "docutils.statemachine.StringList"),
    ("py:class", "docutils.parsers.rst.directives.misc.Include"),
    ("py:class", "docutils.parsers.rst.Parser"),
    ("py:class", "docutils.utils.Reporter"),
    ("py:class", "DocutilsRenderer"),
    ("py:class", "MockStateMachine"),
]


def setup(app):
    """Add functions to the Sphinx setup."""
    # app.connect("builder-inited", run_apidoc)
    app.add_css_file("custom.css")<|MERGE_RESOLUTION|>--- conflicted
+++ resolved
@@ -28,12 +28,9 @@
     "sphinx.ext.viewcode",
     "sphinxcontrib.bibtex",
     "sphinx_panels",
-<<<<<<< HEAD
     "sphinxext.rediraffe",
     "sphinxcontrib.mermaid",
-=======
     "sphinxext.opengraph",
->>>>>>> 547eb261
 ]
 
 # Add any paths that contain templates here, relative to this directory.
