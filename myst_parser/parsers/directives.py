--- conflicted
+++ resolved
@@ -129,20 +129,11 @@
         # If there are no possible arguments, then the body can start on the argument line
         if first_line.strip():
             if has_options_block and any(body_lines):
-<<<<<<< HEAD
-                parse_errors.append(
-                    (
-                        "Cannot split content across first line and body, "
-                        "when options block is present (move first line to body)",
-                        None,
-                    ),
-=======
                 parse_warnings.append(
                     ParseWarnings(
                         "Splitting content across first line and body, "
                         "when an options block is present, is not recommended"
                     )
->>>>>>> c3fa3db1
                 )
             body_lines.insert(0, first_line)
             content_offset = 0
@@ -161,15 +152,7 @@
         parse_warnings.append(ParseWarnings("Has content, but none permitted"))
 
     return DirectiveParsingResult(
-<<<<<<< HEAD
-        arguments,
-        options,
-        body_lines,
-        content_offset,
-        parse_errors,
-=======
         arguments, options, body_lines, content_offset, parse_warnings
->>>>>>> c3fa3db1
     )
 
 
@@ -293,15 +276,11 @@
             converted_value = convertor(value)
         except (ValueError, TypeError) as error:
             validation_errors.append(
-<<<<<<< HEAD
-                (f"Invalid option value for {name!r}: {value}: {error}", line),
-=======
                 ParseWarnings(
                     f"Invalid option value for {name!r}: {value}: {error}",
                     line,
                     MystWarnings.DIRECTIVE_OPTION,
                 )
->>>>>>> c3fa3db1
             )
         else:
             new_options[name] = converted_value
@@ -312,12 +291,8 @@
                 f"Unknown option keys: {sorted(unknown_options)} "
                 f"(allowed: {sorted(options_spec)})",
                 line,
-<<<<<<< HEAD
-            ),
-=======
                 MystWarnings.DIRECTIVE_OPTION,
             )
->>>>>>> c3fa3db1
         )
 
     return _DirectiveOptions(content, new_options, validation_errors, has_options_block)
