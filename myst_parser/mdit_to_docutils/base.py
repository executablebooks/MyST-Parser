"""Convert Markdown-it tokens to docutils nodes."""
from __future__ import annotations

import inspect
import json
import os
import re
from collections import OrderedDict
from contextlib import contextmanager
from datetime import date, datetime
from types import ModuleType
from typing import (
    TYPE_CHECKING,
    Any,
    Callable,
    Iterator,
    MutableMapping,
    Sequence,
    cast,
)
from urllib.parse import urlparse

import jinja2
import yaml
from docutils import nodes
from docutils.frontend import OptionParser
from docutils.languages import get_language
from docutils.parsers.rst import Directive, DirectiveError
from docutils.parsers.rst import Parser as RSTParser
from docutils.parsers.rst import directives, roles
from docutils.parsers.rst.directives.misc import Include
from docutils.parsers.rst.languages import get_language as get_language_rst
from docutils.statemachine import StringList
from docutils.transforms.components import Filter
from docutils.utils import Reporter, new_document
from docutils.utils.code_analyzer import Lexer, LexerError, NumberLines
from markdown_it import MarkdownIt
from markdown_it.common.utils import escapeHtml
from markdown_it.renderer import RendererProtocol
from markdown_it.token import Token
from markdown_it.tree import SyntaxTreeNode

from myst_parser._compat import findall
from myst_parser.config.main import MdParserConfig
from myst_parser.mocking import (
    MockIncludeDirective,
    MockingError,
    MockInliner,
    MockRSTParser,
    MockState,
    MockStateMachine,
)
from myst_parser.parsers.directives import DirectiveParsingError, parse_directive_text
from myst_parser.warnings_ import MystWarnings, create_warning
from .html_to_nodes import html_to_nodes
from .utils import is_external_url

if TYPE_CHECKING:
    from sphinx.environment import BuildEnvironment


def make_document(source_path="notset", parser_cls=RSTParser) -> nodes.document:
    """Create a new docutils document, with the parser classes' default settings."""
    settings = OptionParser(components=(parser_cls,)).get_default_values()
    return new_document(source_path, settings=settings)


REGEX_DIRECTIVE_START = re.compile(r"^[\s]{0,3}([`]{3,10}|[~]{3,10}|[:]{3,10})\{")


def token_line(token: SyntaxTreeNode, default: int | None = None) -> int:
    """Retrieve the initial line of a token."""
    if not getattr(token, "map", None):
        if default is not None:
            return default
        raise ValueError(f"token map not set: {token}")
    return token.map[0]  # type: ignore[index]


class DocutilsRenderer(RendererProtocol):
    """A markdown-it-py renderer to populate (in-place) a `docutils.document` AST.

    Note, this render is not dependent on Sphinx.
    """

    __output__ = "docutils"

    def __init__(self, parser: MarkdownIt) -> None:
        """Load the renderer (called by ``MarkdownIt``)"""
        self.md = parser
        self.rules = {
            k: v
            for k, v in inspect.getmembers(self, predicate=inspect.ismethod)
            if k.startswith("render_") and k != "render_children"
        }

    def __getattr__(self, name: str):
        """Warn when the renderer has not been setup yet."""
        if name in (
            "md_env",
            "md_config",
            "md_options",
            "document",
            "current_node",
            "reporter",
            "language_module_rst",
            "_level_to_elem",
        ):
            raise AttributeError(
                f"'{name}' attribute is not available until setup_render() is called"
            )
        raise AttributeError(
            f"'{type(self).__name__}' object has no attribute '{name}'"
        )

    def setup_render(
        self, options: dict[str, Any], env: MutableMapping[str, Any]
    ) -> None:
        """Setup the renderer with per render variables."""
        self.md_env = env
        self.md_options = options
        self.md_config: MdParserConfig = options["myst_config"]
        self.document: nodes.document = options.get("document", make_document())
        self.current_node: nodes.Element = options.get("current_node", self.document)
        self.reporter: Reporter = self.document.reporter
        # note there are actually two possible language modules:
        # one from docutils.languages, and one from docutils.parsers.rst.languages
        self.language_module_rst: ModuleType = get_language_rst(
            self.document.settings.language_code
        )
        # a mapping of heading levels to its currently associated node
        self._level_to_elem: dict[int, nodes.document | nodes.section] = {
            0: self.document
        }

    @property
    def sphinx_env(self) -> BuildEnvironment | None:
        """Return the sphinx env, if using Sphinx."""
        try:
            return self.document.settings.env
        except AttributeError:
            return None

    def create_warning(
        self,
        message: str,
        subtype: MystWarnings,
        *,
        line: int | None = None,
        append_to: nodes.Element | None = None,
    ) -> nodes.system_message | None:
        """Generate a warning, logging if it is necessary.

        If the warning type is listed in the ``suppress_warnings`` configuration,
        then ``None`` will be returned and no warning logged.
        """
        return create_warning(
            self.document,
            message,
            subtype,
            line=line,
            append_to=append_to,
        )

    def _render_tokens(self, tokens: list[Token]) -> None:
        """Render the tokens."""
        # propagate line number down to inline elements
        for token in tokens:
            if not token.map:
                continue
            # For docutils we want 1 based line numbers (not 0)
            token.map = [token.map[0] + 1, token.map[1] + 1]
            for token_child in token.children or []:
                token_child.map = token.map

        # nest tokens
        node_tree = SyntaxTreeNode(tokens)

        # move footnote definitions to env
        self.md_env.setdefault("foot_refs", {})
        for node in node_tree.walk(include_self=True):
            new_children = []
            for child in node.children:
                if child.type == "footnote_reference":
                    label = child.meta["label"]
                    self.md_env["foot_refs"].setdefault(label, []).append(child)
                else:
                    new_children.append(child)

            node.children = new_children

        # render
        for child in node_tree.children:
            # skip hidden?
            if f"render_{child.type}" in self.rules:
                self.rules[f"render_{child.type}"](child)
            else:
                self.create_warning(
                    f"No render method for: {child.type}",
                    MystWarnings.RENDER_METHOD,
                    line=token_line(child, default=0),
                    append_to=self.current_node,
                )

    def render(
        self, tokens: Sequence[Token], options, md_env: MutableMapping[str, Any]
    ) -> nodes.document:
        """Run the render on a token stream.

        :param tokens: list on block tokens to render
        :param options: params of parser instance
        :param md_env: the markdown-it environment sandbox associated with the tokens,
            containing additional metadata like reference info
        """
        self.setup_render(options, md_env)
        self._render_initialise()
        self._render_tokens(list(tokens))
        self._render_finalise()
        return self.document

    def _render_initialise(self) -> None:
        """Initialise the render of the document."""
        self.current_node.extend(
            html_meta_to_nodes(
                self.md_config.html_meta,
                document=self.document,
                line=0,
                reporter=self.reporter,
            )
        )

    def _render_finalise(self) -> None:
        """Finalise the render of the document."""

        # log warnings for duplicate reference definitions
        # "duplicate_refs": [{"href": "ijk", "label": "B", "map": [4, 5], "title": ""}],
        for dup_ref in self.md_env.get("duplicate_refs", []):
            self.create_warning(
                f"Duplicate reference definition: {dup_ref['label']}",
                MystWarnings.MD_DEF_DUPE,
                line=dup_ref["map"][0] + 1,
                append_to=self.document,
            )

        # we don't use the foot_references stored in the env
        # since references within directives/roles will have been added after
        # those from the initial markdown parse
        # instead we gather them from a walk of the created document
        foot_refs = OrderedDict()
        for refnode in findall(self.document)(nodes.footnote_reference):
            if refnode["refname"] not in foot_refs:
                foot_refs[refnode["refname"]] = True

        if foot_refs and self.md_config.footnote_transition:
            self.current_node.append(nodes.transition(classes=["footnotes"]))
        for footref in foot_refs:
            foot_ref_tokens = self.md_env["foot_refs"].get(footref, [])
            if len(foot_ref_tokens) > 1:
                self.create_warning(
                    f"Multiple footnote definitions found for label: '{footref}'",
                    MystWarnings.MD_FOOTNOTE_DUPE,
                    append_to=self.current_node,
                )

            if len(foot_ref_tokens) < 1:
                self.create_warning(
                    f"No footnote definitions found for label: '{footref}'",
                    MystWarnings.MD_FOOTNOTE_MISSING,
                    append_to=self.current_node,
                )
            else:
                self.render_footnote_reference(foot_ref_tokens[0])

        # Add the wordcount, generated by the ``mdit_py_plugins.wordcount_plugin``.
        wordcount_metadata = self.md_env.get("wordcount", {})
        if wordcount_metadata:

            # save the wordcount to the sphinx BuildEnvironment metadata
            if self.sphinx_env is not None:
                meta = self.sphinx_env.metadata.setdefault(self.sphinx_env.docname, {})
                meta["wordcount"] = wordcount_metadata

            # now add the wordcount as substitution definitions,
            # so we can reference them in the document
            for key in ("words", "minutes"):
                value = wordcount_metadata.get(key, None)
                if value is None:
                    continue
                substitution_node = nodes.substitution_definition(
                    str(value), nodes.Text(str(value))
                )
                substitution_node.source = self.document["source"]
                substitution_node["names"].append(f"wordcount-{key}")
                self.document.note_substitution_def(
                    substitution_node, f"wordcount-{key}"
                )

    def nested_render_text(
        self, text: str, lineno: int, inline: bool = False, allow_headings: bool = True
    ) -> None:
        """Render unparsed text (appending to the current node).

        :param text: the text to render
        :param lineno: the starting line number of the text, within the full source
        :param inline: whether the text is inline or block
        :param allow_headings: whether to allow headings in the text
        """
        if inline:
            tokens = self.md.parseInline(text, self.md_env)
        else:
            tokens = self.md.parse(text + "\n", self.md_env)

        # remove front matter, if present, e.g. from included documents
        if tokens and tokens[0].type == "front_matter":
            tokens.pop(0)

        # update the line numbers
        for token in tokens:
            if token.map:
                token.map = [token.map[0] + lineno, token.map[1] + lineno]

        current_match_titles = self.md_env.get("match_titles", None)
        try:
            self.md_env["match_titles"] = allow_headings
            self._render_tokens(tokens)
        finally:
            self.md_env["match_titles"] = current_match_titles

    @contextmanager
    def current_node_context(
        self, node: nodes.Element, append: bool = False
    ) -> Iterator:
        """Context manager for temporarily setting the current node."""
        if append:
            self.current_node.append(node)
        current_node = self.current_node
        self.current_node = node
        yield
        self.current_node = current_node

    def render_children(self, token: SyntaxTreeNode) -> None:
        """Render the children of a token."""
        for child in token.children or []:
            if f"render_{child.type}" in self.rules:
                self.rules[f"render_{child.type}"](child)
            else:
                self.create_warning(
                    f"No render method for: {child.type}",
                    MystWarnings.RENDER_METHOD,
                    line=token_line(child, default=0),
                    append_to=self.current_node,
                )

    def add_line_and_source_path(self, node, token: SyntaxTreeNode) -> None:
        """Copy the line number and document source path to the docutils node."""
        try:
            node.line = token_line(token)
        except ValueError:
            pass
        node.source = self.document["source"]

    def add_line_and_source_path_r(
        self, nodes: list[nodes.Element], token: SyntaxTreeNode
    ) -> None:
        """Copy the line number and document source path to the docutils nodes,
        and recursively to all descendants.
        """
        for node in nodes:
            self.add_line_and_source_path(node, token)
            for child in findall(node)():
                self.add_line_and_source_path(child, token)

    def copy_attributes(
        self,
        token: SyntaxTreeNode,
        node: nodes.Element,
        keys: Sequence[str] = ("class",),
        *,
        converters: dict[str, Callable[[str], Any]] | None = None,
        aliases: dict[str, str] | None = None,
    ) -> None:
        """Copy attributes on the token to the docutils node."""
        if converters is None:
            converters = {}
        if aliases is None:
            aliases = {}
        for key, value in token.attrs.items():
            key = aliases.get(key, key)
            if key not in keys:
                continue
            if key == "class":
                node["classes"].extend(str(value).split())
            elif key == "id":
                name = nodes.fully_normalize_name(str(value))
                node["names"].append(name)
                self.document.note_explicit_target(node, node)
            else:
                if key in converters:
                    try:
                        value = converters[key](str(value))
                    except ValueError:
                        self.create_warning(
                            f"Invalid {key!r} attribute value: {token.attrs[key]!r}",
                            line=token_line(token, default=0),
                            subtype="attribute",
                            append_to=node,
                        )
                        continue
                node[key] = value

    def update_section_level_state(self, section: nodes.section, level: int) -> None:
        """Update the section level state, with the new current section and level."""
        # find the closest parent section
        parent_level = max(
            section_level
            for section_level in self._level_to_elem
            if level > section_level
        )
        parent = self._level_to_elem[parent_level]

        # if we are jumping up to a non-consecutive level,
        # then warn about this, since this will not be propagated in the docutils AST
        if (level > parent_level) and (parent_level + 1 != level):
            msg = f"Non-consecutive header level increase; H{parent_level} to H{level}"
            if parent_level == 0:
                msg = f"Document headings start at H{level}, not H1"
            self.create_warning(
                msg,
                MystWarnings.MD_HEADING_NON_CONSECUTIVE,
                line=section.line,
                append_to=self.current_node,
            )

        # append the new section to the parent
        parent.append(section)
        # update the state for this section level
        self._level_to_elem[level] = section

        # Remove all descendant sections from the section level state
        self._level_to_elem = {
            section_level: section
            for section_level, section in self._level_to_elem.items()
            if section_level <= level
        }

    def renderInlineAsText(self, tokens: list[SyntaxTreeNode]) -> str:
        """Special kludge for image `alt` attributes to conform CommonMark spec.

        Don't try to use it! Spec requires to show `alt` content with stripped markup,
        instead of simple escaping.
        """
        result = ""

        for token in tokens or []:
            if token.type == "text":
                result += token.content
            # elif token.type == "image":
            #     result += self.renderInlineAsText(token.children)
            else:
                result += self.renderInlineAsText(token.children or [])
        return result

    # ### render methods for commonmark tokens

    def render_paragraph(self, token: SyntaxTreeNode) -> None:
        para = nodes.paragraph(token.children[0].content if token.children else "")
        self.add_line_and_source_path(para, token)
        with self.current_node_context(para, append=True):
            self.render_children(token)

    def render_inline(self, token: SyntaxTreeNode) -> None:
        self.render_children(token)

    def render_text(self, token: SyntaxTreeNode) -> None:
        self.current_node.append(nodes.Text(token.content))

    def render_bullet_list(self, token: SyntaxTreeNode) -> None:
        list_node = nodes.bullet_list()
        if token.markup:
            list_node["bullet"] = token.markup
        if token.attrs.get("class"):
            # this is used e.g. by tasklist
            list_node["classes"] = str(token.attrs["class"]).split()
        self.add_line_and_source_path(list_node, token)
        with self.current_node_context(list_node, append=True):
            self.render_children(token)

    def render_ordered_list(self, token: SyntaxTreeNode) -> None:
        list_node = nodes.enumerated_list(enumtype="arabic", prefix="")
        list_node["suffix"] = token.markup  # for CommonMark, this should be "." or ")"
        if "start" in token.attrs:  # starting number
            list_node["start"] = token.attrs["start"]
        self.add_line_and_source_path(list_node, token)
        with self.current_node_context(list_node, append=True):
            self.render_children(token)

    def render_list_item(self, token: SyntaxTreeNode) -> None:
        item_node = nodes.list_item()
        if token.attrs.get("class"):
            # this is used e.g. by tasklist
            item_node["classes"] = str(token.attrs["class"]).split()
        self.add_line_and_source_path(item_node, token)
        with self.current_node_context(item_node, append=True):
            self.render_children(token)

    def render_em(self, token: SyntaxTreeNode) -> None:
        node = nodes.emphasis()
        self.add_line_and_source_path(node, token)
        with self.current_node_context(node, append=True):
            self.render_children(token)

    def render_softbreak(self, token: SyntaxTreeNode) -> None:
        self.current_node.append(nodes.Text("\n"))

    def render_hardbreak(self, token: SyntaxTreeNode) -> None:
        self.current_node.append(nodes.raw("", "<br />\n", format="html"))
        self.current_node.append(nodes.raw("", "\\\\\n", format="latex"))

    def render_strong(self, token: SyntaxTreeNode) -> None:
        node = nodes.strong()
        self.add_line_and_source_path(node, token)
        with self.current_node_context(node, append=True):
            self.render_children(token)

    def render_blockquote(self, token: SyntaxTreeNode) -> None:
        quote = nodes.block_quote()
        self.add_line_and_source_path(quote, token)
        with self.current_node_context(quote, append=True):
            self.render_children(token)

    def render_hr(self, token: SyntaxTreeNode) -> None:
        node = nodes.transition()
        self.add_line_and_source_path(node, token)
        self.current_node.append(node)

    def render_code_inline(self, token: SyntaxTreeNode) -> None:
        node = nodes.literal(token.content, token.content)
        self.add_line_and_source_path(node, token)
        self.copy_attributes(
            token,
            node,
            ("class", "id", "language"),
            aliases={"lexer": "language", "l": "language"},
        )
        if "language" in node and "code" not in node["classes"]:
            node["classes"].append("code")
        self.current_node.append(node)

    def create_highlighted_code_block(
        self,
        text: str,
        lexer_name: str | None,
        number_lines: bool = False,
        lineno_start: int = 1,
        source: str | None = None,
        line: int | None = None,
        node_cls: type[nodes.Element] = nodes.literal_block,
    ) -> nodes.Element:
        """Create a literal block with syntax highlighting.

        This mimics the behaviour of the `code-block` directive.

        In docutils, this directive directly parses the text with the pygments lexer,
        whereas in sphinx, the lexer name is only recorded as the `language` attribute,
        and the text is lexed later by pygments within the `visit_literal_block`
        method of the output format ``SphinxTranslator``.

        Note, this function does not add the literal block to the document.
        """
        if self.sphinx_env is not None:
            node = node_cls(text, text, language=lexer_name or "none")
            if number_lines:
                node["linenos"] = True
                if lineno_start != 1:
                    node["highlight_args"] = {"linenostart": lineno_start}
        else:
            node = node_cls(
                text, classes=["code"] + ([lexer_name] if lexer_name else [])
            )
            try:
                lex_tokens = Lexer(
                    text,
                    lexer_name or "",
                    "short" if self.md_config.highlight_code_blocks else "none",
                )
            except LexerError as err:
                self.reporter.warning(
                    str(err),
                    **{
                        name: value
                        for name, value in (("source", source), ("line", line))
                        if value is not None
                    },
                )
                lex_tokens = Lexer(text, lexer_name or "", "none")

            if number_lines:
                lex_tokens = NumberLines(
                    lex_tokens, lineno_start, lineno_start + len(text.splitlines())
                )

            for classes, value in lex_tokens:
                if classes:
                    node += nodes.inline(value, value, classes=classes)
                else:
                    # insert as Text to decrease the verbosity of the output
                    node += nodes.Text(value)

        if source is not None:
            node.source = source
        if line is not None:
            node.line = line
        return node

    def render_code_block(self, token: SyntaxTreeNode) -> None:
        lexer = token.info.split()[0] if token.info else None
        node = self.create_highlighted_code_block(
            token.content,
            lexer,
            source=self.document["source"],
            line=token_line(token, 0) or None,
        )
        self.current_node.append(node)

    def render_fence(self, token: SyntaxTreeNode) -> None:
        text = token.content
        # Ensure that we'll have an empty string if info exists but is only spaces
        info = token.info.strip() if token.info else token.info
        language = info.split()[0] if info else ""

        if (not self.md_config.commonmark_only) and (not self.md_config.gfm_only):
            if language == "{eval-rst}":
                return self.render_restructuredtext(token)
            if language.startswith("{") and language.endswith("}"):
                return self.render_directive(token)

        if not language and self.sphinx_env is not None:
            # use the current highlight setting, via the ``highlight`` directive,
            # or ``highlight_language`` configuration.
            language = self.sphinx_env.temp_data.get(
                "highlight_language", self.sphinx_env.config.highlight_language
            )

        node = self.create_highlighted_code_block(
            text,
            language,
            number_lines=language in self.md_config.number_code_blocks,
            source=self.document["source"],
            line=token_line(token, 0) or None,
        )
        self.current_node.append(node)

    @property
    def blocks_mathjax_processing(self) -> bool:
        """Only add mathjax ignore classes if using sphinx,
        and using the ``dollarmath`` extension, and ``myst_update_mathjax=True``.
        """
        return (
            self.sphinx_env is not None
            and "dollarmath" in self.md_config.enable_extensions
            and self.md_config.update_mathjax
        )

    def render_heading(self, token: SyntaxTreeNode) -> None:
        """Render a heading, e.g. `# Heading`."""

        if self.md_env.get("match_titles", None) is False:
            # this can occur if a nested parse is performed by a directive
            # (such as an admonition) which contains a header.
            # this would break the document structure
            self.create_warning(
                "Disallowed nested header found, converting to rubric",
                MystWarnings.MD_HEADING_NESTED,
                line=token_line(token, default=0),
                append_to=self.current_node,
            )
            rubric = nodes.rubric(token.content, "")
            self.add_line_and_source_path(rubric, token)
            with self.current_node_context(rubric, append=True):
                self.render_children(token)
            return

        level = int(token.tag[1])

        # create the section node
        new_section = nodes.section()
        self.add_line_and_source_path(new_section, token)
        # if a top level section,
        # then add classes to set default mathjax processing to false
        # we then turn it back on, on a per-node basis
        if level == 1 and self.blocks_mathjax_processing:
            new_section["classes"].extend(["tex2jax_ignore", "mathjax_ignore"])

        # update the state of the section levels
        self.update_section_level_state(new_section, level)

        # create the title for this section
        title_node = nodes.title(token.children[0].content if token.children else "")
        self.add_line_and_source_path(title_node, token)
        new_section.append(title_node)
        # render the heading children into the title
        with self.current_node_context(title_node):
            self.render_children(token)

        # create a target reference for the section, based on the heading text
        name = nodes.fully_normalize_name(title_node.astext())
        new_section["names"].append(name)
        self.document.note_implicit_target(new_section, new_section)

        # set the section as the current node for subsequent rendering
        self.current_node = new_section

    def render_link(self, token: SyntaxTreeNode) -> None:
        """Parse `<http://link.com>` or `[text](link "title")` syntax to docutils AST:

        - If `<>` autolink, forward to `render_autolink`
        - If `myst_all_links_external` is True, forward to `render_external_url`
        - If link is an external URL, forward to `render_external_url`
          - External URLs start with a scheme (e.g. `http:`) in `myst_url_schemes`,
            or any scheme if  `myst_url_schemes` is None.
        - Otherwise, forward to `render_internal_link`
        """
        if token.info == "auto":  # handles both autolink and linkify
            return self.render_autolink(token)

        if (
            self.md_config.commonmark_only
            or self.md_config.gfm_only
            or self.md_config.all_links_external
        ):
            return self.render_external_url(token)

        # Check for external URL
        url_scheme = urlparse(cast(str, token.attrGet("href") or "")).scheme
        allowed_url_schemes = self.md_config.url_schemes
        if (allowed_url_schemes is None and url_scheme) or (
            allowed_url_schemes is not None and url_scheme in allowed_url_schemes
        ):
            return self.render_external_url(token)

        return self.render_internal_link(token)

    def render_external_url(self, token: SyntaxTreeNode) -> None:
        """Render link token `[text](link "title")`,
        where the link has been identified as an external URL::

            <reference refuri="link" title="title">
                text

        `text` can contain nested syntax, e.g. `[**bold**](url "title")`.
        """
        ref_node = nodes.reference()
        self.add_line_and_source_path(ref_node, token)
        self.copy_attributes(token, ref_node, ("class", "id", "title"))
        ref_node["refuri"] = cast(str, token.attrGet("href") or "")
        with self.current_node_context(ref_node, append=True):
            self.render_children(token)

    def render_internal_link(self, token: SyntaxTreeNode) -> None:
        """Render link token `[text](link "title")`,
        where the link has not been identified as an external URL::

            <reference refname="link" title="title">
                text

        `text` can contain nested syntax, e.g. `[**bold**](link "title")`.

        Note, this is overridden by `SphinxRenderer`, to use `pending_xref` nodes.
        """
        ref_node = nodes.reference()
        self.add_line_and_source_path(ref_node, token)
        self.copy_attributes(token, ref_node, ("class", "id", "title"))
        ref_node["refname"] = cast(str, token.attrGet("href") or "")
        self.document.note_refname(ref_node)
        with self.current_node_context(ref_node, append=True):
            self.render_children(token)

    def render_autolink(self, token: SyntaxTreeNode) -> None:
        refuri = escapeHtml(token.attrGet("href") or "")  # type: ignore[arg-type]
        ref_node = nodes.reference()
        self.copy_attributes(token, ref_node, ("class", "id"))
        ref_node["refuri"] = refuri
        self.add_line_and_source_path(ref_node, token)
        with self.current_node_context(ref_node, append=True):
            self.render_children(token)

    def render_html_inline(self, token: SyntaxTreeNode) -> None:
        self.render_html_block(token)

    def render_html_block(self, token: SyntaxTreeNode) -> None:
        node_list = html_to_nodes(token.content, token_line(token), self)
        self.current_node.extend(node_list)

    def render_image(self, token: SyntaxTreeNode) -> None:
        img_node = nodes.image()
        self.add_line_and_source_path(img_node, token)
        destination = cast(str, token.attrGet("src") or "")

        if self.md_env.get("relative-images", None) is not None and not is_external_url(
            destination, None, True
        ):
            # make the path relative to an "including" document
            # this is set when using the `relative-images` option of the MyST `include` directive
            destination = os.path.normpath(
                os.path.join(
                    self.md_env.get("relative-images", ""),
                    os.path.normpath(destination),
                )
            )

        img_node["uri"] = destination

        img_node["alt"] = self.renderInlineAsText(token.children or [])
<<<<<<< HEAD

        self.copy_attributes(
            token,
            img_node,
            ("class", "id", "title", "width", "height", "align"),
            converters={
                "width": directives.length_or_percentage_or_unitless,
                "height": directives.length_or_unitless,
                "align": lambda x: directives.choice(x, ("left", "center", "right")),
            },
            aliases={"w": "width", "h": "height", "a": "align"},
        )
=======
        title = token.attrGet("title")
        if title:
            img_node["title"] = token.attrGet("title")

        # apply other attributes that can be set on the image
        if "class" in token.attrs:
            img_node["classes"].extend(str(token.attrs["class"]).split())
        if "width" in token.attrs:
            try:
                width = directives.length_or_percentage_or_unitless(
                    str(token.attrs["width"])
                )
            except ValueError:
                self.create_warning(
                    f"Invalid width value for image: {token.attrs['width']!r}",
                    MystWarnings.INVALID_ATTRIBUTE,
                    line=token_line(token, default=0),
                    append_to=self.current_node,
                )
            else:
                img_node["width"] = width
        if "height" in token.attrs:
            try:
                height = directives.length_or_unitless(str(token.attrs["height"]))
            except ValueError:
                self.create_warning(
                    f"Invalid height value for image: {token.attrs['height']!r}",
                    MystWarnings.INVALID_ATTRIBUTE,
                    line=token_line(token, default=0),
                    append_to=self.current_node,
                )
            else:
                img_node["height"] = height
        if "align" in token.attrs:
            if token.attrs["align"] not in ("left", "center", "right"):
                self.create_warning(
                    f"Invalid align value for image: {token.attrs['align']!r}",
                    MystWarnings.INVALID_ATTRIBUTE,
                    line=token_line(token, default=0),
                    append_to=self.current_node,
                )
            else:
                img_node["align"] = token.attrs["align"]
        if "id" in token.attrs:
            name = nodes.fully_normalize_name(str(token.attrs["id"]))
            img_node["names"].append(name)
            self.document.note_explicit_target(img_node, img_node)
>>>>>>> 1b84a5bc

        self.current_node.append(img_node)

    # ### render methods for plugin tokens

    def render_span(self, token: SyntaxTreeNode) -> None:
        """Render an inline span token."""
        node = nodes.inline()
        self.add_line_and_source_path(node, token)
        self.copy_attributes(token, node, ("class", "id"))
        with self.current_node_context(node, append=True):
            self.render_children(token)

    def render_front_matter(self, token: SyntaxTreeNode) -> None:
        """Pass document front matter data."""
        position = token_line(token, default=0)

        if isinstance(token.content, str):
            try:
                data = yaml.safe_load(token.content)
            except (yaml.parser.ParserError, yaml.scanner.ScannerError):
                self.create_warning(
                    "Malformed YAML",
                    MystWarnings.MD_TOPMATTER,
                    line=position,
                    append_to=self.current_node,
                )
                return
        else:
            data = token.content

        if not isinstance(data, dict):
            self.create_warning(
                f"YAML is not a dict: {type(data)}",
                MystWarnings.MD_TOPMATTER,
                line=position,
                append_to=self.current_node,
            )
            return

        fields = {
            k: v
            for k, v in data.items()
            if k not in ("myst", "mystnb", "substitutions", "html_meta")
        }
        if fields:
            field_list = self.dict_to_fm_field_list(
                fields, language_code=self.document.settings.language_code
            )
            self.current_node.append(field_list)

        if data.get("title") and self.md_config.title_to_header:
            self.nested_render_text(f"# {data['title']}", 0)

    def dict_to_fm_field_list(
        self, data: dict[str, Any], language_code: str, line: int = 0
    ) -> nodes.field_list:
        """Render each key/val pair as a docutils ``field_node``.

        Bibliographic keys below will be parsed as Markdown,
        all others will be left as literal text.

        The field list should be at the start of the document,
        and will then be converted to a `docinfo` node during the
        `docutils.docutils.transforms.frontmatter.DocInfo` transform (priority 340),
        and bibliographic keys (or their translation) will be converted to nodes::

            {'author': docutils.nodes.author,
            'authors': docutils.nodes.authors,
            'organization': docutils.nodes.organization,
            'address': docutils.nodes.address,
            'contact': docutils.nodes.contact,
            'version': docutils.nodes.version,
            'revision': docutils.nodes.revision,
            'status': docutils.nodes.status,
            'date': docutils.nodes.date,
            'copyright': docutils.nodes.copyright,
            'dedication': docutils.nodes.topic,
            'abstract': docutils.nodes.topic}

        Also, the 'dedication' and 'abstract' will be placed outside the `docinfo`,
        and so will always be shown in the document.

        If using sphinx, this `docinfo` node will later be extracted from the AST,
        by the `DoctreeReadEvent` transform (priority 880),
        calling `MetadataCollector.process_doc`.
        In this case keys and values will be converted to strings and stored in
        `app.env.metadata[app.env.docname]`

        See
        https://www.sphinx-doc.org/en/master/usage/restructuredtext/field-lists.html
        for docinfo fields used by sphinx.

        """
        field_list = nodes.field_list()
        field_list.source, field_list.line = self.document["source"], line

        bibliofields = get_language(language_code).bibliographic_fields

        for key, value in data.items():
            if not isinstance(value, (str, int, float, date, datetime)):
                value = json.dumps(value)
            value = str(value)
            body = nodes.paragraph()
            body.source, body.line = self.document["source"], line
            if key in bibliofields:
                with self.current_node_context(body):
                    self.nested_render_text(value, line, inline=True)
            else:
                body += nodes.literal(value, value)

            field_node = nodes.field()
            field_node.source = value
            field_node += nodes.field_name(key, "", nodes.Text(key))
            field_node += nodes.field_body(value, *[body])
            field_list += field_node

        return field_list

    def render_table(self, token: SyntaxTreeNode) -> None:

        # markdown-it table always contains at least a header:
        assert token.children
        header = token.children[0]
        # with one header row
        assert header.children
        header_row = header.children[0]
        assert header_row.children

        # top-level element
        table = nodes.table()
        table["classes"] += ["colwidths-auto"]
        self.add_line_and_source_path(table, token)
        self.current_node.append(table)

        # column settings element
        maxcols = len(header_row.children)
        colwidths = [100 // maxcols] * maxcols
        tgroup = nodes.tgroup(cols=len(colwidths))
        table += tgroup
        for colwidth in colwidths:
            colspec = nodes.colspec(colwidth=colwidth)
            tgroup += colspec

        # header
        thead = nodes.thead()
        tgroup += thead
        with self.current_node_context(thead):
            self.render_table_row(header_row)

        # body
        if len(token.children) > 1:
            body = token.children[1]
            tbody = nodes.tbody()
            tgroup += tbody
            with self.current_node_context(tbody):
                for body_row in body.children or []:
                    self.render_table_row(body_row)

    def render_table_row(self, token: SyntaxTreeNode) -> None:
        row = nodes.row()
        with self.current_node_context(row, append=True):
            for child in token.children or []:
                entry = nodes.entry()
                para = nodes.paragraph(
                    child.children[0].content if child.children else ""
                )
                style = child.attrGet("style")  # i.e. the alignment when using e.g. :--
                if style and style in (
                    "text-align:left",
                    "text-align:right",
                    "text-align:center",
                ):
                    entry["classes"].append(f"text-{cast(str, style).split(':')[1]}")
                with self.current_node_context(entry, append=True):
                    with self.current_node_context(para, append=True):
                        self.render_children(child)

    def render_s(self, token: SyntaxTreeNode) -> None:
        """Render a strikethrough token."""
        # TODO strikethrough not currently directly supported in docutils
        self.create_warning(
            "Strikethrough is currently only supported in HTML output",
            MystWarnings.STRIKETHROUGH,
            line=token_line(token, 0),
            append_to=self.current_node,
        )
        self.current_node.append(nodes.raw("", "<s>", format="html"))
        self.render_children(token)
        self.current_node.append(nodes.raw("", "</s>", format="html"))

    def render_math_inline(self, token: SyntaxTreeNode) -> None:
        content = token.content
        node = nodes.math(content, content)
        self.add_line_and_source_path(node, token)
        self.current_node.append(node)

    def render_math_inline_double(self, token: SyntaxTreeNode) -> None:
        content = token.content
        node = nodes.math_block(content, content, nowrap=False, number=None)
        self.add_line_and_source_path(node, token)
        self.current_node.append(node)

    def render_math_single(self, token: SyntaxTreeNode) -> None:
        content = token.content
        node = nodes.math(content, content)
        self.add_line_and_source_path(node, token)
        self.current_node.append(node)

    def render_math_block(self, token: SyntaxTreeNode) -> None:
        content = token.content
        node = nodes.math_block(content, content, nowrap=False, number=None)
        self.add_line_and_source_path(node, token)
        self.current_node.append(node)

    def render_amsmath(self, token: SyntaxTreeNode) -> None:
        # note docutils does not currently support the nowrap attribute
        # or equation numbering, so this is overridden in the sphinx renderer
        node = nodes.math_block(
            token.content, token.content, nowrap=True, classes=["amsmath"]
        )
        if token.meta["numbered"] != "*":
            node["numbered"] = True
        self.add_line_and_source_path(node, token)
        self.current_node.append(node)

    def render_footnote_ref(self, token: SyntaxTreeNode) -> None:
        """Footnote references are added as auto-numbered,
        .i.e. `[^a]` is read as rST `[#a]_`
        """
        target = token.meta["label"]

        refnode = nodes.footnote_reference(f"[^{target}]")
        self.add_line_and_source_path(refnode, token)
        if not target.isdigit():
            refnode["auto"] = 1
            self.document.note_autofootnote_ref(refnode)
        else:
            refnode += nodes.Text(target)

        refnode["refname"] = target
        self.document.note_footnote_ref(refnode)

        self.current_node.append(refnode)

    def render_footnote_reference(self, token: SyntaxTreeNode) -> None:
        target = token.meta["label"]

        footnote = nodes.footnote()
        self.add_line_and_source_path(footnote, token)
        footnote["names"].append(target)
        if not target.isdigit():
            footnote["auto"] = 1
            self.document.note_autofootnote(footnote)
        else:
            footnote += nodes.label("", target)
            self.document.note_footnote(footnote)
        self.document.note_explicit_target(footnote, footnote)
        with self.current_node_context(footnote, append=True):
            self.render_children(token)

    def render_myst_block_break(self, token: SyntaxTreeNode) -> None:
        block_break = nodes.comment(token.content, token.content)
        block_break["classes"] += ["block_break"]
        self.add_line_and_source_path(block_break, token)
        self.current_node.append(block_break)

    def render_myst_target(self, token: SyntaxTreeNode) -> None:
        text = token.content
        name = nodes.fully_normalize_name(text)
        target = nodes.target(text)
        target["names"].append(name)
        self.add_line_and_source_path(target, token)
        self.document.note_explicit_target(target, self.current_node)
        self.current_node.append(target)

    def render_myst_line_comment(self, token: SyntaxTreeNode) -> None:
        self.current_node.append(nodes.comment(token.content, token.content.strip()))

    def render_myst_role(self, token: SyntaxTreeNode) -> None:
        name = token.meta["name"]
        text = token.content
        rawsource = f":{name}:`{token.content}`"
        lineno = token_line(token) if token.map else 0
        role_func, messages = roles.role(
            name, self.language_module_rst, lineno, self.reporter
        )
        inliner = MockInliner(self)
        if role_func:
            nodes, messages2 = role_func(name, rawsource, text, lineno, inliner)
            # return nodes, messages + messages2
            self.current_node += nodes
        else:
            message = self.reporter.error(
                f'Unknown interpreted text role "{name}".', line=lineno
            )
            problematic = inliner.problematic(text, rawsource, message)
            self.current_node += problematic

    def render_colon_fence(self, token: SyntaxTreeNode) -> None:
        """Render a code fence with ``:`` colon delimiters."""

        if token.content.startswith(":::"):
            # the content starts with a nested fence block,
            # but must distinguish between ``:options:``, so we add a new line
            assert token.token is not None, '"colon_fence" must have a `token`'
            linear_token = token.token.copy()
            linear_token.content = "\n" + linear_token.content
            token.token = linear_token

        return self.render_fence(token)

    def render_dl(self, token: SyntaxTreeNode) -> None:
        """Render a definition list."""
        node = nodes.definition_list(classes=["simple", "myst"])
        self.add_line_and_source_path(node, token)
        with self.current_node_context(node, append=True):
            item = None
            for child in token.children or []:
                if child.type == "dt":
                    item = nodes.definition_list_item()
                    self.add_line_and_source_path(item, child)
                    with self.current_node_context(item, append=True):
                        term = nodes.term(
                            child.children[0].content if child.children else ""
                        )
                        self.add_line_and_source_path(term, child)
                        with self.current_node_context(term, append=True):
                            self.render_children(child)
                elif child.type == "dd":
                    if item is None:
                        error = self.reporter.error(
                            (
                                "Found a definition in a definition list, "
                                "with no preceding term"
                            ),
                            # nodes.literal_block(content, content),
                            line=token_line(child),
                        )
                        self.current_node += [error]
                    with self.current_node_context(item):
                        definition = nodes.definition()
                        self.add_line_and_source_path(definition, child)
                        with self.current_node_context(definition, append=True):
                            self.render_children(child)
                else:
                    error_msg = self.reporter.error(
                        (
                            "Expected a term/definition as a child of a definition list"
                            f", but found a: {child.type}"
                        ),
                        # nodes.literal_block(content, content),
                        line=token_line(child),
                    )
                    self.current_node += [error_msg]

    def render_field_list(self, token: SyntaxTreeNode) -> None:
        """Render a field list."""
        field_list = nodes.field_list(classes=["myst"])
        self.add_line_and_source_path(field_list, token)
        with self.current_node_context(field_list, append=True):
            # raise ValueError(token.pretty(show_text=True))
            children = (token.children or [])[:]
            while children:
                child = children.pop(0)
                if not child.type == "fieldlist_name":
                    error_msg = self.reporter.error(
                        (
                            "Expected a fieldlist_name as a child of a field_list"
                            f", but found a: {child.type}"
                        ),
                        # nodes.literal_block(content, content),
                        line=token_line(child),
                    )
                    self.current_node += [error_msg]
                    break
                field = nodes.field()
                self.add_line_and_source_path(field, child)
                field_list += field
                field_name = nodes.field_name()
                self.add_line_and_source_path(field_name, child)
                field += field_name
                with self.current_node_context(field_name):
                    self.render_children(child)
                field_body = nodes.field_body()
                self.add_line_and_source_path(field_name, child)
                field += field_body
                if children and children[0].type == "fieldlist_body":
                    child = children.pop(0)
                    with self.current_node_context(field_body):
                        self.render_children(child)

    def render_restructuredtext(self, token: SyntaxTreeNode) -> None:
        """Render the content of the token as restructuredtext."""
        # copy necessary elements (source, line no, env, reporter)
        newdoc = make_document()
        newdoc["source"] = self.document["source"]
        newdoc.settings = self.document.settings
        newdoc.reporter = self.reporter
        # pad the line numbers artificially so they offset with the fence block
        pseudosource = ("\n" * token_line(token)) + token.content
        # actually parse the rst into our document
        MockRSTParser().parse(pseudosource, newdoc)
        for node in newdoc:
            if node["names"]:
                self.document.note_explicit_target(node, node)
        self.current_node.extend(newdoc.children)

    def render_directive(self, token: SyntaxTreeNode) -> None:
        """Render special fenced code blocks as directives."""
        first_line = token.info.split(maxsplit=1)
        name = first_line[0][1:-1]
        arguments = "" if len(first_line) == 1 else first_line[1]
        content = token.content
        position = token_line(token)
        nodes_list = self.run_directive(name, arguments, content, position)
        self.current_node += nodes_list

    def run_directive(
        self, name: str, first_line: str, content: str, position: int
    ) -> list[nodes.Element]:
        """Run a directive and return the generated nodes.

        :param name: the name of the directive
        :param first_line: The text on the same line as the directive name.
            May be an argument or body text, dependent on the directive
        :param content: All text after the first line. Can include options.
        :param position: The line number of the first line

        """
        # TODO directive name white/black lists

        self.document.current_line = position

        # get directive class
        output: tuple[Directive, list] = directives.directive(
            name, self.language_module_rst, self.document
        )
        directive_class, messages = output
        if not directive_class:
            error = self.reporter.error(
                f'Unknown directive type "{name}".\n',
                # nodes.literal_block(content, content),
                line=position,
            )
            return [error] + messages

        if issubclass(directive_class, Include):
            # this is a Markdown only option,
            # to allow for altering relative image reference links
            directive_class.option_spec["relative-images"] = directives.flag
            directive_class.option_spec["relative-docs"] = directives.path

        try:
            arguments, options, body_lines, content_offset = parse_directive_text(
                directive_class, first_line, content
            )
        except DirectiveParsingError as error:
            error = self.reporter.error(
                f"Directive '{name}': {error}",
                nodes.literal_block(content, content),
                line=position,
            )
            return [error]

        # initialise directive
        if issubclass(directive_class, Include):
            directive_instance = MockIncludeDirective(
                self,
                name=name,
                klass=directive_class,
                arguments=arguments,
                options=options,
                body=body_lines,
                lineno=position,
            )
        else:
            state_machine = MockStateMachine(self, position)
            state = MockState(self, state_machine, position)
            directive_instance = directive_class(
                name=name,
                # the list of positional arguments
                arguments=arguments,
                # a dictionary mapping option names to values
                options=options,
                # the directive content line by line
                content=StringList(body_lines, self.document["source"]),
                # the absolute line number of the first line of the directive
                lineno=position,
                # the line offset of the first line of the content
                content_offset=content_offset,
                # a string containing the entire directive
                block_text="\n".join(body_lines),
                state=state,
                state_machine=state_machine,
            )

        # run directive
        try:
            result = directive_instance.run()
        except DirectiveError as error:
            msg_node = self.reporter.system_message(
                error.level, error.msg, line=position
            )
            msg_node += nodes.literal_block(content, content)
            result = [msg_node]
        except MockingError as exc:
            error_msg = self.reporter.error(
                "Directive '{}' cannot be mocked: {}: {}".format(
                    name, exc.__class__.__name__, exc
                ),
                nodes.literal_block(content, content),
                line=position,
            )
            return [error_msg]

        assert isinstance(
            result, list
        ), f'Directive "{name}" must return a list of nodes.'
        for i in range(len(result)):
            assert isinstance(
                result[i], nodes.Node
            ), 'Directive "{}" returned non-Node object (index {}): {}'.format(
                name, i, result[i]
            )
        return result

    def render_substitution_inline(self, token: SyntaxTreeNode) -> None:
        """Render inline substitution {{key}}."""
        self.render_substitution(token, inline=True)

    def render_substitution_block(self, token: SyntaxTreeNode) -> None:
        """Render block substitution {{key}}."""
        self.render_substitution(token, inline=False)

    def render_substitution(self, token: SyntaxTreeNode, inline: bool) -> None:
        """Substitutions are rendered by:

        1. Combining global substitutions with front-matter substitutions
           to create a variable context (front-matter takes priority)
        2. Add the sphinx `env` to the variable context (if available)
        3. Create the string content with Jinja2 (passing it the variable context)
        4. If the substitution is inline and not a directive,
           parse to nodes ignoring block syntaxes (like lists or block-quotes),
           otherwise parse to nodes with all syntax rules.

        """
        position = token_line(token)

        # front-matter substitutions take priority over config ones
        variable_context: dict[str, Any] = {**self.md_config.substitutions}
        if self.sphinx_env is not None:
            variable_context["env"] = self.sphinx_env

        # fail on undefined variables
        env = jinja2.Environment(undefined=jinja2.StrictUndefined)

        # try rendering
        try:
            rendered = env.from_string(f"{{{{{token.content}}}}}").render(
                variable_context
            )
        except Exception as error:
            error_msg = self.reporter.error(
                f"Substitution error:{error.__class__.__name__}: {error}",
                line=position,
            )
            self.current_node += [error_msg]
            return

        # handle circular references
        ast = env.parse(f"{{{{{token.content}}}}}")
        references = {
            n.name for n in ast.find_all(jinja2.nodes.Name) if n.name != "env"
        }
        self.document.sub_references = getattr(self.document, "sub_references", set())
        cyclic = references.intersection(self.document.sub_references)
        if cyclic:
            error_msg = self.reporter.error(
                f"circular substitution reference: {cyclic}",
                line=position,
            )
            self.current_node += [error_msg]
            return

        # TODO improve error reporting;
        # at present, for a multi-line substitution,
        # an error may point to a line lower than the substitution
        # should it point to the source of the substitution?
        # or the error message should at least indicate that its a substitution

        # we record used references before nested parsing, then remove them after
        self.document.sub_references.update(references)
        try:
            if inline and not REGEX_DIRECTIVE_START.match(rendered):
                self.nested_render_text(rendered, position, inline=True)
            else:
                self.nested_render_text(rendered, position, allow_headings=False)
        finally:
            self.document.sub_references.difference_update(references)


def html_meta_to_nodes(
    data: dict[str, Any], document: nodes.document, line: int, reporter: Reporter
) -> list[nodes.pending | nodes.system_message]:
    """Replicate the `meta` directive,
    by converting a dictionary to a list of pending meta nodes

    See:
    https://www.sphinx-doc.org/en/master/usage/restructuredtext/basics.html#html-metadata
    """
    if not data:
        return []

    try:
        # if sphinx available
        from sphinx.addnodes import meta as meta_cls
    except ImportError:
        try:
            # docutils >= 0.19
            meta_cls = nodes.meta  # type: ignore
        except AttributeError:
            from docutils.parsers.rst.directives.html import MetaBody

            meta_cls = MetaBody.meta  # type: ignore

    output = []

    for key, value in data.items():
        content = str(value or "")
        meta_node = meta_cls(content)
        meta_node.source = document["source"]
        meta_node.line = line
        meta_node["content"] = content
        try:
            if not content:
                raise ValueError("No content")
            for i, key_part in enumerate(key.split()):
                if "=" not in key_part and i == 0:
                    meta_node["name"] = key_part
                    continue
                if "=" not in key_part:
                    raise ValueError(f"no '=' in {key_part}")
                attr_name, attr_val = key_part.split("=", 1)
                if not (attr_name and attr_val):
                    raise ValueError(f"malformed {key_part}")
                meta_node[attr_name.lower()] = attr_val
        except ValueError as error:
            msg = reporter.error(f'Error parsing meta tag attribute "{key}": {error}.')
            output.append(msg)
            continue

        pending = nodes.pending(
            Filter,
            {"component": "writer", "format": "html", "nodes": [meta_node]},
        )
        document.note_pending(pending)
        output.append(pending)

    return output<|MERGE_RESOLUTION|>--- conflicted
+++ resolved
@@ -401,8 +401,8 @@
                     except ValueError:
                         self.create_warning(
                             f"Invalid {key!r} attribute value: {token.attrs[key]!r}",
+                            MystWarnings.INVALID_ATTRIBUTE,
                             line=token_line(token, default=0),
-                            subtype="attribute",
                             append_to=node,
                         )
                         continue
@@ -811,7 +811,6 @@
         img_node["uri"] = destination
 
         img_node["alt"] = self.renderInlineAsText(token.children or [])
-<<<<<<< HEAD
 
         self.copy_attributes(
             token,
@@ -824,55 +823,6 @@
             },
             aliases={"w": "width", "h": "height", "a": "align"},
         )
-=======
-        title = token.attrGet("title")
-        if title:
-            img_node["title"] = token.attrGet("title")
-
-        # apply other attributes that can be set on the image
-        if "class" in token.attrs:
-            img_node["classes"].extend(str(token.attrs["class"]).split())
-        if "width" in token.attrs:
-            try:
-                width = directives.length_or_percentage_or_unitless(
-                    str(token.attrs["width"])
-                )
-            except ValueError:
-                self.create_warning(
-                    f"Invalid width value for image: {token.attrs['width']!r}",
-                    MystWarnings.INVALID_ATTRIBUTE,
-                    line=token_line(token, default=0),
-                    append_to=self.current_node,
-                )
-            else:
-                img_node["width"] = width
-        if "height" in token.attrs:
-            try:
-                height = directives.length_or_unitless(str(token.attrs["height"]))
-            except ValueError:
-                self.create_warning(
-                    f"Invalid height value for image: {token.attrs['height']!r}",
-                    MystWarnings.INVALID_ATTRIBUTE,
-                    line=token_line(token, default=0),
-                    append_to=self.current_node,
-                )
-            else:
-                img_node["height"] = height
-        if "align" in token.attrs:
-            if token.attrs["align"] not in ("left", "center", "right"):
-                self.create_warning(
-                    f"Invalid align value for image: {token.attrs['align']!r}",
-                    MystWarnings.INVALID_ATTRIBUTE,
-                    line=token_line(token, default=0),
-                    append_to=self.current_node,
-                )
-            else:
-                img_node["align"] = token.attrs["align"]
-        if "id" in token.attrs:
-            name = nodes.fully_normalize_name(str(token.attrs["id"]))
-            img_node["names"].append(name)
-            self.document.note_explicit_target(img_node, img_node)
->>>>>>> 1b84a5bc
 
         self.current_node.append(img_node)
 
