--- conflicted
+++ resolved
@@ -183,17 +183,6 @@
         parser.renderer.render(tokens, parser.options, env)
 
 
-<<<<<<< HEAD
-if __name__ == "__main__":
-    from docutils.core import default_description, publish_cmdline
-
-    publish_cmdline(
-        parser=Parser(),
-        writer_name="html",
-        description="Generates (X)HTML documents from standalone MyST sources.  "
-        + default_description,
-    )
-=======
 def _run_cli(writer_name: str, writer_description: str, argv: Optional[List[str]]):
     """Run the command line interface for a particular writer."""
     publish_cmdline(
@@ -228,5 +217,4 @@
 
 def cli_pseudoxml(argv: Optional[List[str]] = None):
     """Cmdline entrypoint for converting MyST to pseudo-XML."""
-    _run_cli("pseudoxml", "pseudo-XML", argv)
->>>>>>> 560f6412
+    _run_cli("pseudoxml", "pseudo-XML", argv)